--- conflicted
+++ resolved
@@ -97,11 +97,7 @@
         mode='min',
         monitor='loss',
         every_n_train_steps=0,
-<<<<<<< HEAD
         every_n_epochs=1
-=======
-        every_n_val_epochs=1 # this parameter will become invalid with newer version of pytorch-lightning
->>>>>>> 33eacca5
     )
 
     cb_val_loss = ModelCheckpoint(monitor='val_loss')
@@ -185,7 +181,7 @@
         log_every_n_steps=0,
         logger=False
     )
-    
+
     lit_kwargs = dict(
         num_features=dataset.num_features,
         num_time_features=dataset.num_time_features,
