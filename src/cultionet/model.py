import typing as T
from pathlib import Path
import logging

import numpy as np

from .data.datasets import EdgeDataset
from .data.modules import EdgeDataModule
from .models.lightning import CultioLitModel
from .utils.reshape import ModelOutputs

from rasterio.windows import Window
from torch_geometric import seed_everything
import pytorch_lightning as pl
from pytorch_lightning.callbacks import ModelCheckpoint, LearningRateMonitor
from pytorch_lightning.callbacks.early_stopping import EarlyStopping

logging.getLogger('lightning').addHandler(logging.NullHandler())
logging.getLogger('lightning').propagate = False


def fit(
    dataset: EdgeDataset,
    ckpt_file: T.Union[str, Path],
    val_frac: T.Optional[float] = 0.2,
    batch_size: T.Optional[int] = 4,
    accumulate_grad_batches: T.Optional[int] = 1,
    filters: T.Optional[int] = 32,
    learning_rate: T.Optional[float] = 0.001,
    epochs: T.Optional[int] = 30,
    save_top_k: T.Optional[int] = 1,
    early_stopping_patience: T.Optional[int] = 7,
    early_stopping_min_delta: T.Optional[float] = 0.01,
    gradient_clip_val: T.Optional[float] = 1.0,
    random_seed: T.Optional[int] = 0,
    reset_model: T.Optional[bool] = False,
    auto_lr_find: T.Optional[bool] = False,
<<<<<<< HEAD
    device: T.Optional[str] = 'gpu'
=======
    device: T.Optional[str] = 'gpu',
    stochastic_weight_avg: T.Optional[bool] = False,
    weight_decay: T.Optional[float] = 1e-5,
>>>>>>> 15d629bd
):
    """Fits a model

    Args:
        dataset (EdgeDataset): The dataset to fit on.
        ckpt_file (str | Path): The checkpoint file path.
        val_frac (Optional[float]): The fraction of data to use for model validation.
        batch_size (Optional[int]): The data batch size.
        filters (Optional[int]): The number of initial model filters.
        learning_rate (Optional[float]): The model learning rate.
        epochs (Optional[int]): The number of epochs.
        save_top_k (Optional[int]): The number of top-k model checkpoints to save.
        early_stopping_patience (Optional[int]): The patience (epochs) before early stopping.
        early_stopping_min_delta (Optional[float]): The minimum change threshold before early stopping.
        gradient_clip_val (Optional[float]): A gradient clip limit.
        random_seed (Optional[int]): A random seed.
        reset_model (Optional[bool]): Whether to reset an existing model. Otherwise, pick up from last epoch of
            an existing model.
        auto_lr_find (Optional[bool]): Whether to search for an optimized learning rate.
        device (Optional[str]): The device to train on. Choices are ['cpu', 'gpu'].
    """
    ckpt_file = Path(ckpt_file)

    # Split the dataset into train/validation
    seed_everything(random_seed)
    train_ds, val_ds = dataset.split_train_val(val_frac=val_frac)

    # Setup the data module
    data_module = EdgeDataModule(
        train_ds=train_ds,
        val_ds=val_ds,
        batch_size=batch_size,
        num_workers=0,
        shuffle=True
    )

    # Setup the Lightning model
    lit_model = CultioLitModel(
        num_features=train_ds.num_features,
        num_time_features=train_ds.num_time_features,
        filters=filters,
        learning_rate=learning_rate,
        weight_decay=weight_decay,
    )

    if reset_model:
        if ckpt_file.is_file():
            ckpt_file.unlink()

    if ckpt_file.is_file():
        ckpt_path = ckpt_file
    else:
        ckpt_path = None

    # Callbacks
    cb_train_loss = ModelCheckpoint(
        dirpath=ckpt_file.parent,
        filename=ckpt_file.name,
        save_last=True,
        save_top_k=save_top_k,
        mode='min',
        monitor='loss',
        every_n_train_steps=0,
        every_n_epochs=1
    )

    cb_val_loss = ModelCheckpoint(monitor='val_loss')

    early_stop_callback = EarlyStopping(
        monitor='val_loss',
        min_delta=early_stopping_min_delta,
        patience=early_stopping_patience,
        mode='min',
        check_on_train_epoch_end=False
    )

    lr_monitor = LearningRateMonitor(logging_interval='step')

    trainer = pl.Trainer(
        default_root_dir=str(ckpt_file.parent),
        callbacks=[
            lr_monitor,
            cb_train_loss,
            cb_val_loss,
            early_stop_callback
        ],
        enable_checkpointing=True,
        auto_lr_find=auto_lr_find,
        auto_scale_batch_size=False,
        accumulate_grad_batches=accumulate_grad_batches,
        gradient_clip_val=gradient_clip_val,
        gradient_clip_algorithm='value',
        check_val_every_n_epoch=1,
        min_epochs=5 if epochs >= 5 else epochs,
        max_epochs=epochs,
        precision=32,
        devices=1 if device == 'gpu' else 0,
        gpus=1 if device == 'gpu' else 0,
        num_processes=0,
        accelerator=device,
        log_every_n_steps=10
    )

    if auto_lr_find:
        trainer.tune(model=lit_model, datamodule=data_module)
    else:
        trainer.fit(model=lit_model, datamodule=data_module, ckpt_path=ckpt_path)


def predict(
    dataset: EdgeDataset,
    ckpt_file: T.Union[str, Path],
    filters: T.Optional[int] = 32,
    device: T.Union[str, bytes] = 'gpu',
    w: Window = None,
    w_pad: Window = None,
    lit_model: T.Optional[CultioLitModel] = None
) -> T.Tuple[np.ndarray, CultioLitModel]:
    """Applies a model to predict image labels|values

    Args:
        dataset (EdgeDataset): The dataset to predict on.
        ckpt_file (str | Path): The checkpoint file path.
        filters (Optional[int]): The number of initial model filters.
        device (Optional[str]): The device to predict on. Choices are ['cpu', 'gpu'].
        w (Optional[int]): The ``rasterio.windows.Window`` to write to.
        w_pad (Optional[int]): The ``rasterio.windows.Window`` to predict on.
        lit_model (Optional[CultioLitModel]): A model to predict with. If not given, the model is loaded
            from the checkpoint file.
    """
    ckpt_file = Path(ckpt_file)

    data_module = EdgeDataModule(
        predict_ds=dataset, batch_size=1, num_workers=0
    )

    trainer_kwargs = dict(
        default_root_dir=str(ckpt_file.parent),
        precision=32,
        devices=1 if device == 'gpu' else 0,
        gpus=1 if device == 'gpu' else 0,
        accelerator=device,
        num_processes=0,
        progress_bar_refresh_rate=0,
        log_every_n_steps=0,
        logger=False
    )

    lit_kwargs = dict(
        num_features=dataset.num_features,
        num_time_features=dataset.num_time_features,
        filters=filters
    )

    trainer = pl.Trainer(**trainer_kwargs)
    if lit_model is None:
        assert ckpt_file.is_file(), 'The checkpoint file does not exist.'
        lit_model = CultioLitModel(**lit_kwargs).load_from_checkpoint(checkpoint_path=str(ckpt_file))
        lit_model.eval()
        lit_model.freeze()

    # Make predictions
    distance, edge, crop, crop_r = trainer.predict(model=lit_model, datamodule=data_module)[0]

    mo = ModelOutputs(
        distance=distance,
        edge=edge,
        crop=crop,
        crop_r=crop_r,
        apply_softmax=False
    )
    stack = mo.stack_outputs(w, w_pad)

    return stack, lit_model<|MERGE_RESOLUTION|>--- conflicted
+++ resolved
@@ -35,13 +35,9 @@
     random_seed: T.Optional[int] = 0,
     reset_model: T.Optional[bool] = False,
     auto_lr_find: T.Optional[bool] = False,
-<<<<<<< HEAD
-    device: T.Optional[str] = 'gpu'
-=======
     device: T.Optional[str] = 'gpu',
     stochastic_weight_avg: T.Optional[bool] = False,
     weight_decay: T.Optional[float] = 1e-5,
->>>>>>> 15d629bd
 ):
     """Fits a model
 
